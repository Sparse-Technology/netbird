--- conflicted
+++ resolved
@@ -411,13 +411,8 @@
 	}
 	peersUpdateManager := NewPeersUpdateManager(nil)
 	eventStore := &activity.InMemoryEventStore{}
-<<<<<<< HEAD
-	accountManager, err := BuildManager(store, peersUpdateManager, nil, "", "",
+	accountManager, err := BuildManager(store, peersUpdateManager, nil, "", "netbird.selfhosted",
 		eventStore, nil, false, MocIntegratedValidator{})
-=======
-	accountManager, err := BuildManager(store, peersUpdateManager, nil, "", "netbird.selfhosted",
-		eventStore, nil, false)
->>>>>>> f0672b87
 	if err != nil {
 		return nil, "", err
 	}
