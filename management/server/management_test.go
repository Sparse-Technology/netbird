--- conflicted
+++ resolved
@@ -529,13 +529,8 @@
 	}
 	peersUpdateManager := server.NewPeersUpdateManager(nil)
 	eventStore := &activity.InMemoryEventStore{}
-<<<<<<< HEAD
-	accountManager, err := server.BuildManager(store, peersUpdateManager, nil, "", "",
+	accountManager, err := server.BuildManager(store, peersUpdateManager, nil, "", "netbird.selfhosted",
 		eventStore, nil, false, MocIntegratedValidator{})
-=======
-	accountManager, err := server.BuildManager(store, peersUpdateManager, nil, "", "netbird.selfhosted",
-		eventStore, nil, false)
->>>>>>> f0672b87
 	if err != nil {
 		log.Fatalf("failed creating a manager: %v", err)
 	}
