package server

import (
	"net/netip"
	"testing"

	"github.com/rs/xid"
	"github.com/stretchr/testify/assert"
	"github.com/stretchr/testify/require"

	"github.com/netbirdio/netbird/management/server/activity"
	nbpeer "github.com/netbirdio/netbird/management/server/peer"
	"github.com/netbirdio/netbird/route"
)

const (
	peer1Key           = "BhRPtynAAYRDy08+q4HTMsos8fs4plTP4NOSh7C1ry8="
	peer2Key           = "/yF0+vCfv+mRR5k0dca0TrGdO/oiNeAI58gToZm5NyI="
	peer3Key           = "ayF0+vCfv+mRR5k0dca0TrGdO/oiNeAI58gToZm5NaF="
	peer4Key           = "ayF0+vCfv+mRR5k0dca0TrGdO/oiNeAI58gToZm5acc="
	peer5Key           = "ayF0+vCfv+mRR5k0dca0TrGdO/oiNeAI58gToZm5a55="
	peer1ID            = "peer-1-id"
	peer2ID            = "peer-2-id"
	peer3ID            = "peer-3-id"
	peer4ID            = "peer-4-id"
	peer5ID            = "peer-5-id"
	routeGroup1        = "routeGroup1"
	routeGroup2        = "routeGroup2"
	routeGroup3        = "routeGroup3" // for existing route
	routeGroup4        = "routeGroup4" // for existing route
	routeGroupHA1      = "routeGroupHA1"
	routeGroupHA2      = "routeGroupHA2"
	routeInvalidGroup1 = "routeInvalidGroup1"
	userID             = "testingUser"
	existingNetwork    = "10.10.10.0/24"
	existingRouteID    = "random-id"
)

func TestCreateRoute(t *testing.T) {
	type input struct {
		network      string
		netID        string
		peerKey      string
		peerGroupIDs []string
		description  string
		masquerade   bool
		metric       int
		enabled      bool
		groups       []string
	}

	testCases := []struct {
		name            string
		inputArgs       input
		createInitRoute bool
		shouldCreate    bool
		errFunc         require.ErrorAssertionFunc
		expectedRoute   *route.Route
	}{
		{
			name: "Happy Path",
			inputArgs: input{
				network:     "192.168.0.0/16",
				netID:       "happy",
				peerKey:     peer1ID,
				description: "super",
				masquerade:  false,
				metric:      9999,
				enabled:     true,
				groups:      []string{routeGroup1},
			},
			errFunc:      require.NoError,
			shouldCreate: true,
			expectedRoute: &route.Route{
				Network:     netip.MustParsePrefix("192.168.0.0/16"),
				NetworkType: route.IPv4Network,
				NetID:       "happy",
				Peer:        peer1ID,
				Description: "super",
				Masquerade:  false,
				Metric:      9999,
				Enabled:     true,
				Groups:      []string{routeGroup1},
			},
		},
		{
			name: "Happy Path Peer Groups",
			inputArgs: input{
				network:      "192.168.0.0/16",
				netID:        "happy",
				peerGroupIDs: []string{routeGroupHA1, routeGroupHA2},
				description:  "super",
				masquerade:   false,
				metric:       9999,
				enabled:      true,
				groups:       []string{routeGroup1, routeGroup2},
			},
			errFunc:      require.NoError,
			shouldCreate: true,
			expectedRoute: &route.Route{
				Network:     netip.MustParsePrefix("192.168.0.0/16"),
				NetworkType: route.IPv4Network,
				NetID:       "happy",
				PeerGroups:  []string{routeGroupHA1, routeGroupHA2},
				Description: "super",
				Masquerade:  false,
				Metric:      9999,
				Enabled:     true,
				Groups:      []string{routeGroup1, routeGroup2},
			},
		},
		{
			name: "Both peer and peer_groups Provided Should Fail",
			inputArgs: input{
				network:      "192.168.0.0/16",
				netID:        "happy",
				peerKey:      peer1ID,
				peerGroupIDs: []string{routeGroupHA1},
				description:  "super",
				masquerade:   false,
				metric:       9999,
				enabled:      true,
				groups:       []string{routeGroup1},
			},
			errFunc:      require.Error,
			shouldCreate: false,
		},
		{
			name: "Bad Prefix Should Fail",
			inputArgs: input{
				network:     "192.168.0.0/34",
				netID:       "happy",
				peerKey:     peer1ID,
				description: "super",
				masquerade:  false,
				metric:      9999,
				enabled:     true,
				groups:      []string{routeGroup1},
			},
			errFunc:      require.Error,
			shouldCreate: false,
		},
		{
			name: "Bad Peer Should Fail",
			inputArgs: input{
				network:     "192.168.0.0/16",
				netID:       "happy",
				peerKey:     "notExistingPeer",
				description: "super",
				masquerade:  false,
				metric:      9999,
				enabled:     true,
				groups:      []string{routeGroup1},
			},
			errFunc:      require.Error,
			shouldCreate: false,
		},
		{
			name: "Bad Peer already has this route",
			inputArgs: input{
				network:     existingNetwork,
				netID:       "bad",
				peerKey:     peer5ID,
				description: "super",
				masquerade:  false,
				metric:      9999,
				enabled:     true,
				groups:      []string{routeGroup1},
			},
			createInitRoute: true,
			errFunc:         require.Error,
			shouldCreate:    false,
		},
		{
			name: "Bad Peers Group already has this route",
			inputArgs: input{
				network:      existingNetwork,
				netID:        "bad",
				peerGroupIDs: []string{routeGroup1, routeGroup3},
				description:  "super",
				masquerade:   false,
				metric:       9999,
				enabled:      true,
				groups:       []string{routeGroup1},
			},
			createInitRoute: true,
			errFunc:         require.Error,
			shouldCreate:    false,
		},
		{
			name: "Empty Peer Should Create",
			inputArgs: input{
				network:     "192.168.0.0/16",
				netID:       "happy",
				peerKey:     "",
				description: "super",
				masquerade:  false,
				metric:      9999,
				enabled:     false,
				groups:      []string{routeGroup1},
			},
			errFunc:      require.NoError,
			shouldCreate: true,
			expectedRoute: &route.Route{
				Network:     netip.MustParsePrefix("192.168.0.0/16"),
				NetworkType: route.IPv4Network,
				NetID:       "happy",
				Peer:        "",
				Description: "super",
				Masquerade:  false,
				Metric:      9999,
				Enabled:     false,
				Groups:      []string{routeGroup1},
			},
		},
		{
			name: "Large Metric Should Fail",
			inputArgs: input{
				network:     "192.168.0.0/16",
				peerKey:     peer1ID,
				netID:       "happy",
				description: "super",
				masquerade:  false,
				metric:      99999,
				enabled:     true,
				groups:      []string{routeGroup1},
			},
			errFunc:      require.Error,
			shouldCreate: false,
		},
		{
			name: "Small Metric Should Fail",
			inputArgs: input{
				network:     "192.168.0.0/16",
				netID:       "happy",
				peerKey:     peer1ID,
				description: "super",
				masquerade:  false,
				metric:      0,
				enabled:     true,
				groups:      []string{routeGroup1},
			},
			errFunc:      require.Error,
			shouldCreate: false,
		},
		{
			name: "Large NetID Should Fail",
			inputArgs: input{
				network:     "192.168.0.0/16",
				peerKey:     peer1ID,
				netID:       "12345678901234567890qwertyuiopqwertyuiop1",
				description: "super",
				masquerade:  false,
				metric:      9999,
				enabled:     true,
				groups:      []string{routeGroup1},
			},
			errFunc:      require.Error,
			shouldCreate: false,
		},
		{
			name: "Small NetID Should Fail",
			inputArgs: input{
				network:     "192.168.0.0/16",
				netID:       "",
				peerKey:     peer1ID,
				description: "",
				masquerade:  false,
				metric:      9999,
				enabled:     true,
				groups:      []string{routeGroup1},
			},
			errFunc:      require.Error,
			shouldCreate: false,
		},
		{
			name: "Empty Group List Should Fail",
			inputArgs: input{
				network:     "192.168.0.0/16",
				netID:       "NewId",
				peerKey:     peer1ID,
				description: "",
				masquerade:  false,
				metric:      9999,
				enabled:     true,
				groups:      []string{},
			},
			errFunc:      require.Error,
			shouldCreate: false,
		},
		{
			name: "Empty Group ID string Should Fail",
			inputArgs: input{
				network:     "192.168.0.0/16",
				netID:       "NewId",
				peerKey:     peer1ID,
				description: "",
				masquerade:  false,
				metric:      9999,
				enabled:     true,
				groups:      []string{""},
			},
			errFunc:      require.Error,
			shouldCreate: false,
		},
		{
			name: "Invalid Group Should Fail",
			inputArgs: input{
				network:     "192.168.0.0/16",
				netID:       "NewId",
				peerKey:     peer1ID,
				description: "",
				masquerade:  false,
				metric:      9999,
				enabled:     true,
				groups:      []string{routeInvalidGroup1},
			},
			errFunc:      require.Error,
			shouldCreate: false,
		},
	}
	for _, testCase := range testCases {
		t.Run(testCase.name, func(t *testing.T) {
			am, err := createRouterManager(t)
			if err != nil {
				t.Error("failed to create account manager")
			}

			account, err := initTestRouteAccount(t, am)
			if err != nil {
				t.Errorf("failed to init testing account: %s", err)
			}

			if testCase.createInitRoute {
				groupAll, errInit := account.GetGroupAll()
				if errInit != nil {
					t.Errorf("failed to get group all: %s", errInit)
				}
				_, errInit = am.CreateRoute(account.Id, existingNetwork, "", []string{routeGroup3, routeGroup4},
					"", existingRouteID, false, 1000, []string{groupAll.ID}, true, userID)
				if errInit != nil {
					t.Errorf("failed to create init route: %s", errInit)
				}
			}

			outRoute, err := am.CreateRoute(
				account.Id,
				testCase.inputArgs.network,
				testCase.inputArgs.peerKey,
				testCase.inputArgs.peerGroupIDs,
				testCase.inputArgs.description,
				testCase.inputArgs.netID,
				testCase.inputArgs.masquerade,
				testCase.inputArgs.metric,
				testCase.inputArgs.groups,
				testCase.inputArgs.enabled,
				userID,
			)

			testCase.errFunc(t, err)

			if !testCase.shouldCreate {
				return
			}

			// assign generated ID
			testCase.expectedRoute.ID = outRoute.ID

			if !testCase.expectedRoute.IsEqual(outRoute) {
				t.Errorf("new route didn't match expected route:\nGot %#v\nExpected:%#v\n", outRoute, testCase.expectedRoute)
			}
		})
	}
}

func TestSaveRoute(t *testing.T) {
	validPeer := peer2ID
	validUsedPeer := peer5ID
	invalidPeer := "nonExisting"
	validPrefix := netip.MustParsePrefix("192.168.0.0/24")
	invalidPrefix, _ := netip.ParsePrefix("192.168.0.0/34")
	validMetric := 1000
	invalidMetric := 99999
	validNetID := "12345678901234567890qw"
	invalidNetID := "12345678901234567890qwertyuiopqwertyuiop1"
	validGroupHA1 := routeGroupHA1
	validGroupHA2 := routeGroupHA2

	testCases := []struct {
		name            string
		existingRoute   *route.Route
		createInitRoute bool
		newPeer         *string
		newPeerGroups   []string
		newMetric       *int
		newPrefix       *netip.Prefix
		newGroups       []string
		skipCopying     bool
		shouldCreate    bool
		errFunc         require.ErrorAssertionFunc
		expectedRoute   *route.Route
	}{
		{
			name: "Happy Path",
			existingRoute: &route.Route{
				ID:          "testingRoute",
				Network:     netip.MustParsePrefix("192.168.0.0/16"),
				NetID:       validNetID,
				NetworkType: route.IPv4Network,
				Peer:        peer1ID,
				Description: "super",
				Masquerade:  false,
				Metric:      9999,
				Enabled:     true,
				Groups:      []string{routeGroup1},
			},
			newPeer:      &validPeer,
			newMetric:    &validMetric,
			newPrefix:    &validPrefix,
			newGroups:    []string{routeGroup2},
			errFunc:      require.NoError,
			shouldCreate: true,
			expectedRoute: &route.Route{
				ID:          "testingRoute",
				Network:     validPrefix,
				NetID:       validNetID,
				NetworkType: route.IPv4Network,
				Peer:        validPeer,
				Description: "super",
				Masquerade:  false,
				Metric:      validMetric,
				Enabled:     true,
				Groups:      []string{routeGroup2},
			},
		},
		{
			name: "Happy Path Peer Groups",
			existingRoute: &route.Route{
				ID:          "testingRoute",
				Network:     netip.MustParsePrefix("192.168.0.0/16"),
				NetID:       validNetID,
				NetworkType: route.IPv4Network,
				Description: "super",
				Masquerade:  false,
				Metric:      9999,
				Enabled:     true,
				Groups:      []string{routeGroup1},
			},
			newPeerGroups: []string{validGroupHA1, validGroupHA2},
			newMetric:     &validMetric,
			newPrefix:     &validPrefix,
			newGroups:     []string{routeGroup2},
			errFunc:       require.NoError,
			shouldCreate:  true,
			expectedRoute: &route.Route{
				ID:          "testingRoute",
				Network:     validPrefix,
				NetID:       validNetID,
				NetworkType: route.IPv4Network,
				PeerGroups:  []string{validGroupHA1, validGroupHA2},
				Description: "super",
				Masquerade:  false,
				Metric:      validMetric,
				Enabled:     true,
				Groups:      []string{routeGroup2},
			},
		},
		{
			name: "Both peer and peers_roup Provided Should Fail",
			existingRoute: &route.Route{
				ID:          "testingRoute",
				Network:     netip.MustParsePrefix("192.168.0.0/16"),
				NetID:       validNetID,
				NetworkType: route.IPv4Network,
				Description: "super",
				Masquerade:  false,
				Metric:      9999,
				Enabled:     true,
				Groups:      []string{routeGroup1},
			},
			newPeer:       &validPeer,
			newPeerGroups: []string{validGroupHA1},
			errFunc:       require.Error,
		},
		{
			name: "Bad Prefix Should Fail",
			existingRoute: &route.Route{
				ID:          "testingRoute",
				Network:     netip.MustParsePrefix("192.168.0.0/16"),
				NetID:       validNetID,
				NetworkType: route.IPv4Network,
				Peer:        peer1ID,
				Description: "super",
				Masquerade:  false,
				Metric:      9999,
				Enabled:     true,
				Groups:      []string{routeGroup1},
			},
			newPrefix: &invalidPrefix,
			errFunc:   require.Error,
		},
		{
			name: "Bad Peer Should Fail",
			existingRoute: &route.Route{
				ID:          "testingRoute",
				Network:     netip.MustParsePrefix("192.168.0.0/16"),
				NetID:       validNetID,
				NetworkType: route.IPv4Network,
				Peer:        peer1ID,
				Description: "super",
				Masquerade:  false,
				Metric:      9999,
				Enabled:     true,
				Groups:      []string{routeGroup1},
			},
			newPeer: &invalidPeer,
			errFunc: require.Error,
		},
		{
			name: "Invalid Metric Should Fail",
			existingRoute: &route.Route{
				ID:          "testingRoute",
				Network:     netip.MustParsePrefix("192.168.0.0/16"),
				NetID:       validNetID,
				NetworkType: route.IPv4Network,
				Peer:        peer1ID,
				Description: "super",
				Masquerade:  false,
				Metric:      9999,
				Enabled:     true,
				Groups:      []string{routeGroup1},
			},
			newMetric: &invalidMetric,
			errFunc:   require.Error,
		},
		{
			name: "Invalid NetID Should Fail",
			existingRoute: &route.Route{
				ID:          "testingRoute",
				Network:     netip.MustParsePrefix("192.168.0.0/16"),
				NetID:       invalidNetID,
				NetworkType: route.IPv4Network,
				Peer:        peer1ID,
				Description: "super",
				Masquerade:  false,
				Metric:      9999,
				Enabled:     true,
				Groups:      []string{routeGroup1},
			},
			newMetric: &invalidMetric,
			errFunc:   require.Error,
		},
		{
			name: "Nil Route Should Fail",
			existingRoute: &route.Route{
				ID:          "testingRoute",
				Network:     netip.MustParsePrefix("192.168.0.0/16"),
				NetID:       validNetID,
				NetworkType: route.IPv4Network,
				Peer:        peer1ID,
				Description: "super",
				Masquerade:  false,
				Metric:      9999,
				Enabled:     true,
				Groups:      []string{routeGroup1},
			},
			skipCopying: true,
			errFunc:     require.Error,
		},
		{
			name: "Empty Group List Should Fail",
			existingRoute: &route.Route{
				ID:          "testingRoute",
				Network:     netip.MustParsePrefix("192.168.0.0/16"),
				NetID:       validNetID,
				NetworkType: route.IPv4Network,
				Peer:        peer1ID,
				Description: "super",
				Masquerade:  false,
				Metric:      9999,
				Enabled:     true,
				Groups:      []string{routeGroup1},
			},
			newGroups: []string{},
			errFunc:   require.Error,
		},
		{
			name: "Empty Group ID String Should Fail",
			existingRoute: &route.Route{
				ID:          "testingRoute",
				Network:     netip.MustParsePrefix("192.168.0.0/16"),
				NetID:       validNetID,
				NetworkType: route.IPv4Network,
				Peer:        peer1ID,
				Description: "super",
				Masquerade:  false,
				Metric:      9999,
				Enabled:     true,
				Groups:      []string{routeGroup1},
			},
			newGroups: []string{""},
			errFunc:   require.Error,
		},
		{
			name: "Invalid Group Should Fail",
			existingRoute: &route.Route{
				ID:          "testingRoute",
				Network:     netip.MustParsePrefix("192.168.0.0/16"),
				NetID:       validNetID,
				NetworkType: route.IPv4Network,
				Peer:        peer1ID,
				Description: "super",
				Masquerade:  false,
				Metric:      9999,
				Enabled:     true,
				Groups:      []string{routeGroup1},
			},
			newGroups: []string{routeInvalidGroup1},
			errFunc:   require.Error,
		},
		{
			name: "Allow to modify existing route with new peer",
			existingRoute: &route.Route{
				ID:          "testingRoute",
				Network:     netip.MustParsePrefix(existingNetwork),
				NetID:       validNetID,
				NetworkType: route.IPv4Network,
				Peer:        peer1ID,
				Description: "super",
				Masquerade:  false,
				Metric:      9999,
				Enabled:     true,
				Groups:      []string{routeGroup1},
			},
			newPeer:      &validPeer,
			errFunc:      require.NoError,
			shouldCreate: true,
			expectedRoute: &route.Route{
				ID:          "testingRoute",
				Network:     netip.MustParsePrefix(existingNetwork),
				NetID:       validNetID,
				NetworkType: route.IPv4Network,
				Peer:        validPeer,
				PeerGroups:  []string{},
				Description: "super",
				Masquerade:  false,
				Metric:      9999,
				Enabled:     true,
				Groups:      []string{routeGroup1},
			},
		},
		{
			name: "Do not allow to modify existing route with a peer from another route",
			existingRoute: &route.Route{
				ID:          "testingRoute",
				Network:     netip.MustParsePrefix(existingNetwork),
				NetID:       validNetID,
				NetworkType: route.IPv4Network,
				Peer:        peer1ID,
				Description: "super",
				Masquerade:  false,
				Metric:      9999,
				Enabled:     true,
				Groups:      []string{routeGroup1},
			},
			createInitRoute: true,
			newPeer:         &validUsedPeer,
			errFunc:         require.Error,
		},
		{
			name: "Do not allow to modify existing route with a peers group from another route",
			existingRoute: &route.Route{
				ID:          "testingRoute",
				Network:     netip.MustParsePrefix(existingNetwork),
				NetID:       validNetID,
				NetworkType: route.IPv4Network,
				PeerGroups:  []string{routeGroup3},
				Description: "super",
				Masquerade:  false,
				Metric:      9999,
				Enabled:     true,
				Groups:      []string{routeGroup1},
			},
			createInitRoute: true,
			newPeerGroups:   []string{routeGroup4},
			errFunc:         require.Error,
		},
	}
	for _, testCase := range testCases {
		t.Run(testCase.name, func(t *testing.T) {
			am, err := createRouterManager(t)
			if err != nil {
				t.Error("failed to create account manager")
			}

			account, err := initTestRouteAccount(t, am)
			if err != nil {
				t.Error("failed to init testing account")
			}

			if testCase.createInitRoute {
				account.Routes["initRoute"] = &route.Route{
					ID:          "initRoute",
					Network:     netip.MustParsePrefix(existingNetwork),
					NetID:       existingRouteID,
					NetworkType: route.IPv4Network,
					PeerGroups:  []string{routeGroup4},
					Description: "super",
					Masquerade:  false,
					Metric:      9999,
					Enabled:     true,
					Groups:      []string{routeGroup1},
				}
			}

			account.Routes[testCase.existingRoute.ID] = testCase.existingRoute

			err = am.Store.SaveAccount(account)
			if err != nil {
				t.Error("account should be saved")
			}

			var routeToSave *route.Route

			if !testCase.skipCopying {
				routeToSave = testCase.existingRoute.Copy()
				if testCase.newPeer != nil {
					routeToSave.Peer = *testCase.newPeer
				}
				if len(testCase.newPeerGroups) != 0 {
					routeToSave.PeerGroups = testCase.newPeerGroups
				}
				if testCase.newMetric != nil {
					routeToSave.Metric = *testCase.newMetric
				}

				if testCase.newPrefix != nil {
					routeToSave.Network = *testCase.newPrefix
				}

				if testCase.newGroups != nil {
					routeToSave.Groups = testCase.newGroups
				}
			}

			err = am.SaveRoute(account.Id, userID, routeToSave)

			testCase.errFunc(t, err)

			if !testCase.shouldCreate {
				return
			}

			account, err = am.Store.GetAccount(account.Id)
			if err != nil {
				t.Fatal(err)
			}

			savedRoute, saved := account.Routes[testCase.expectedRoute.ID]
			require.True(t, saved)

			if !testCase.expectedRoute.IsEqual(savedRoute) {
				t.Errorf("new route didn't match expected route:\nGot %#v\nExpected:%#v\n", savedRoute, testCase.expectedRoute)
			}
		})
	}
}

func TestDeleteRoute(t *testing.T) {
	testingRoute := &route.Route{
		ID:          "testingRoute",
		Network:     netip.MustParsePrefix("192.168.0.0/16"),
		NetworkType: route.IPv4Network,
		Peer:        peer1Key,
		Description: "super",
		Masquerade:  false,
		Metric:      9999,
		Enabled:     true,
	}

	am, err := createRouterManager(t)
	if err != nil {
		t.Error("failed to create account manager")
	}

	account, err := initTestRouteAccount(t, am)
	if err != nil {
		t.Error("failed to init testing account")
	}

	account.Routes[testingRoute.ID] = testingRoute

	err = am.Store.SaveAccount(account)
	if err != nil {
		t.Error("failed to save account")
	}

	err = am.DeleteRoute(account.Id, testingRoute.ID, userID)
	if err != nil {
		t.Error("deleting route failed with error: ", err)
	}

	savedAccount, err := am.Store.GetAccount(account.Id)
	if err != nil {
		t.Error("failed to retrieve saved account with error: ", err)
	}

	_, found := savedAccount.Routes[testingRoute.ID]
	if found {
		t.Error("route shouldn't be found after delete")
	}
}

func TestGetNetworkMap_RouteSyncPeerGroups(t *testing.T) {
	baseRoute := &route.Route{
		Network:     netip.MustParsePrefix("192.168.0.0/16"),
		NetID:       "superNet",
		NetworkType: route.IPv4Network,
		PeerGroups:  []string{routeGroupHA1, routeGroupHA2},
		Description: "ha route",
		Masquerade:  false,
		Metric:      9999,
		Enabled:     true,
		Groups:      []string{routeGroup1, routeGroup2},
	}

	am, err := createRouterManager(t)
	if err != nil {
		t.Error("failed to create account manager")
	}

	account, err := initTestRouteAccount(t, am)
	if err != nil {
		t.Error("failed to init testing account")
	}

	newAccountRoutes, err := am.GetNetworkMap(peer1ID)
	require.NoError(t, err)
	require.Len(t, newAccountRoutes.Routes, 0, "new accounts should have no routes")

	newRoute, err := am.CreateRoute(
		account.Id, baseRoute.Network.String(), baseRoute.Peer, baseRoute.PeerGroups, baseRoute.Description,
		baseRoute.NetID, baseRoute.Masquerade, baseRoute.Metric, baseRoute.Groups, baseRoute.Enabled, userID)
	require.NoError(t, err)
	require.Equal(t, newRoute.Enabled, true)

	peer1Routes, err := am.GetNetworkMap(peer1ID)
	require.NoError(t, err)
	assert.Len(t, peer1Routes.Routes, 1, "HA route should have 1 server route")

	peer2Routes, err := am.GetNetworkMap(peer2ID)
	require.NoError(t, err)
	assert.Len(t, peer2Routes.Routes, 1, "HA route should have 1 server route")

	peer4Routes, err := am.GetNetworkMap(peer4ID)
	require.NoError(t, err)
	assert.Len(t, peer4Routes.Routes, 1, "HA route should have 1 server route")

	groups, err := am.ListGroups(account.Id)
	require.NoError(t, err)
	var groupHA1, groupHA2 *Group
	for _, group := range groups {
		switch group.Name {
		case routeGroupHA1:
			groupHA1 = group
		case routeGroupHA2:
			groupHA2 = group
		}
	}

	err = am.GroupDeletePeer(account.Id, groupHA1.ID, peer2ID)
	require.NoError(t, err)

	peer2RoutesAfterDelete, err := am.GetNetworkMap(peer2ID)
	require.NoError(t, err)
	assert.Len(t, peer2RoutesAfterDelete.Routes, 2, "after peer deletion group should have 2 client routes")

	err = am.GroupDeletePeer(account.Id, groupHA2.ID, peer4ID)
	require.NoError(t, err)

	peer2RoutesAfterDelete, err = am.GetNetworkMap(peer2ID)
	require.NoError(t, err)
	assert.Len(t, peer2RoutesAfterDelete.Routes, 1, "after peer deletion group should have only 1 route")

	err = am.GroupAddPeer(account.Id, groupHA2.ID, peer4ID)
	require.NoError(t, err)

	peer1RoutesAfterAdd, err := am.GetNetworkMap(peer1ID)
	require.NoError(t, err)
	assert.Len(t, peer1RoutesAfterAdd.Routes, 1, "HA route should have more than 1 route")

	peer2RoutesAfterAdd, err := am.GetNetworkMap(peer2ID)
	require.NoError(t, err)
	assert.Len(t, peer2RoutesAfterAdd.Routes, 2, "HA route should have 2 client routes")

	err = am.DeleteRoute(account.Id, newRoute.ID, userID)
	require.NoError(t, err)

	peer1DeletedRoute, err := am.GetNetworkMap(peer1ID)
	require.NoError(t, err)
	assert.Len(t, peer1DeletedRoute.Routes, 0, "we should receive one route for peer1")
}

func TestGetNetworkMap_RouteSync(t *testing.T) {
	// no routes for peer in different groups
	// no routes when route is deleted
	baseRoute := &route.Route{
		ID:          "testingRoute",
		Network:     netip.MustParsePrefix("192.168.0.0/16"),
		NetID:       "superNet",
		NetworkType: route.IPv4Network,
		Peer:        peer1ID,
		Description: "super",
		Masquerade:  false,
		Metric:      9999,
		Enabled:     true,
		Groups:      []string{routeGroup1},
	}

	am, err := createRouterManager(t)
	if err != nil {
		t.Error("failed to create account manager")
	}

	account, err := initTestRouteAccount(t, am)
	if err != nil {
		t.Error("failed to init testing account")
	}

	newAccountRoutes, err := am.GetNetworkMap(peer1ID)
	require.NoError(t, err)
	require.Len(t, newAccountRoutes.Routes, 0, "new accounts should have no routes")

	createdRoute, err := am.CreateRoute(account.Id, baseRoute.Network.String(), peer1ID, []string{},
		baseRoute.Description, baseRoute.NetID, baseRoute.Masquerade, baseRoute.Metric, baseRoute.Groups, false,
		userID)
	require.NoError(t, err)

	noDisabledRoutes, err := am.GetNetworkMap(peer1ID)
	require.NoError(t, err)
	require.Len(t, noDisabledRoutes.Routes, 0, "no routes for disabled routes")

	enabledRoute := createdRoute.Copy()
	enabledRoute.Enabled = true

	// network map contains route.Route objects that have Route.Peer field filled with Peer.Key instead of Peer.ID
	expectedRoute := enabledRoute.Copy()
	expectedRoute.Peer = peer1Key

	err = am.SaveRoute(account.Id, userID, enabledRoute)
	require.NoError(t, err)

	peer1Routes, err := am.GetNetworkMap(peer1ID)
	require.NoError(t, err)
	require.Len(t, peer1Routes.Routes, 1, "we should receive one route for peer1")
	require.True(t, expectedRoute.IsEqual(peer1Routes.Routes[0]), "received route should be equal")

	peer2Routes, err := am.GetNetworkMap(peer2ID)
	require.NoError(t, err)
	require.Len(t, peer2Routes.Routes, 0, "no routes for peers not in the distribution group")

	err = am.GroupAddPeer(account.Id, routeGroup1, peer2ID)
	require.NoError(t, err)

	peer2Routes, err = am.GetNetworkMap(peer2ID)
	require.NoError(t, err)
	require.Len(t, peer2Routes.Routes, 1, "we should receive one route")
	require.True(t, peer1Routes.Routes[0].IsEqual(peer2Routes.Routes[0]), "routes should be the same for peers in the same group")

	newGroup := &Group{
		ID:    xid.New().String(),
		Name:  "peer1 group",
		Peers: []string{peer1ID},
	}
	err = am.SaveGroup(account.Id, userID, newGroup)
	require.NoError(t, err)

	rules, err := am.ListPolicies(account.Id, "testingUser")
	require.NoError(t, err)

	defaultRule := rules[0]
	newPolicy := defaultRule.Copy()
	newPolicy.ID = xid.New().String()
	newPolicy.Name = "peer1 only"
	newPolicy.Rules[0].Sources = []string{newGroup.ID}
	newPolicy.Rules[0].Destinations = []string{newGroup.ID}

	err = am.SavePolicy(account.Id, userID, newPolicy)
	require.NoError(t, err)

	err = am.DeletePolicy(account.Id, defaultRule.ID, userID)
	require.NoError(t, err)

	peer1GroupRoutes, err := am.GetNetworkMap(peer1ID)
	require.NoError(t, err)
	require.Len(t, peer1GroupRoutes.Routes, 1, "we should receive one route for peer1")

	peer2GroupRoutes, err := am.GetNetworkMap(peer2ID)
	require.NoError(t, err)
	require.Len(t, peer2GroupRoutes.Routes, 0, "we should not receive routes for peer2")

	err = am.DeleteRoute(account.Id, enabledRoute.ID, userID)
	require.NoError(t, err)

	peer1DeletedRoute, err := am.GetNetworkMap(peer1ID)
	require.NoError(t, err)
	require.Len(t, peer1DeletedRoute.Routes, 0, "we should receive one route for peer1")
}

func createRouterManager(t *testing.T) (*DefaultAccountManager, error) {
	t.Helper()
	store, err := createRouterStore(t)
	if err != nil {
		return nil, err
	}
	eventStore := &activity.InMemoryEventStore{}
<<<<<<< HEAD
	return BuildManager(store, NewPeersUpdateManager(nil), nil, "", "", eventStore, nil, false, MocIntegratedValidator{})
=======
	return BuildManager(store, NewPeersUpdateManager(nil), nil, "", "netbird.selfhosted", eventStore, nil, false)
>>>>>>> f0672b87
}

func createRouterStore(t *testing.T) (Store, error) {
	t.Helper()
	dataDir := t.TempDir()
	store, err := NewStoreFromJson(dataDir, nil)
	if err != nil {
		return nil, err
	}

	return store, nil
}

func initTestRouteAccount(t *testing.T, am *DefaultAccountManager) (*Account, error) {
	t.Helper()

	accountID := "testingAcc"
	domain := "example.com"

	account := newAccountWithId(accountID, userID, domain)
	err := am.Store.SaveAccount(account)
	if err != nil {
		return nil, err
	}

	ips := account.getTakenIPs()
	peer1IP, err := AllocatePeerIP(account.Network.Net, ips)
	if err != nil {
		return nil, err
	}

	peer1 := &nbpeer.Peer{
		IP:     peer1IP,
		ID:     peer1ID,
		Key:    peer1Key,
		Name:   "test-host1@netbird.io",
		UserID: userID,
		Meta: nbpeer.PeerSystemMeta{
			Hostname:  "test-host1@netbird.io",
			GoOS:      "linux",
			Kernel:    "Linux",
			Core:      "21.04",
			Platform:  "x86_64",
			OS:        "Ubuntu",
			WtVersion: "development",
			UIVersion: "development",
		},
		Status: &nbpeer.PeerStatus{},
	}
	account.Peers[peer1.ID] = peer1

	ips = account.getTakenIPs()
	peer2IP, err := AllocatePeerIP(account.Network.Net, ips)
	if err != nil {
		return nil, err
	}

	peer2 := &nbpeer.Peer{
		IP:     peer2IP,
		ID:     peer2ID,
		Key:    peer2Key,
		Name:   "test-host2@netbird.io",
		UserID: userID,
		Meta: nbpeer.PeerSystemMeta{
			Hostname:  "test-host2@netbird.io",
			GoOS:      "linux",
			Kernel:    "Linux",
			Core:      "21.04",
			Platform:  "x86_64",
			OS:        "Ubuntu",
			WtVersion: "development",
			UIVersion: "development",
		},
		Status: &nbpeer.PeerStatus{},
	}
	account.Peers[peer2.ID] = peer2

	ips = account.getTakenIPs()
	peer3IP, err := AllocatePeerIP(account.Network.Net, ips)
	if err != nil {
		return nil, err
	}

	peer3 := &nbpeer.Peer{
		IP:     peer3IP,
		ID:     peer3ID,
		Key:    peer3Key,
		Name:   "test-host3@netbird.io",
		UserID: userID,
		Meta: nbpeer.PeerSystemMeta{
			Hostname:  "test-host3@netbird.io",
			GoOS:      "darwin",
			Kernel:    "Darwin",
			Core:      "13.4.1",
			Platform:  "arm64",
			OS:        "darwin",
			WtVersion: "development",
			UIVersion: "development",
		},
		Status: &nbpeer.PeerStatus{},
	}
	account.Peers[peer3.ID] = peer3

	ips = account.getTakenIPs()
	peer4IP, err := AllocatePeerIP(account.Network.Net, ips)
	if err != nil {
		return nil, err
	}

	peer4 := &nbpeer.Peer{
		IP:     peer4IP,
		ID:     peer4ID,
		Key:    peer4Key,
		Name:   "test-host4@netbird.io",
		UserID: userID,
		Meta: nbpeer.PeerSystemMeta{
			Hostname:  "test-host4@netbird.io",
			GoOS:      "linux",
			Kernel:    "Linux",
			Core:      "21.04",
			Platform:  "x86_64",
			OS:        "Ubuntu",
			WtVersion: "development",
			UIVersion: "development",
		},
		Status: &nbpeer.PeerStatus{},
	}
	account.Peers[peer4.ID] = peer4

	ips = account.getTakenIPs()
	peer5IP, err := AllocatePeerIP(account.Network.Net, ips)
	if err != nil {
		return nil, err
	}

	peer5 := &nbpeer.Peer{
		IP:     peer5IP,
		ID:     peer5ID,
		Key:    peer5Key,
		Name:   "test-host4@netbird.io",
		UserID: userID,
		Meta: nbpeer.PeerSystemMeta{
			Hostname:  "test-host4@netbird.io",
			GoOS:      "linux",
			Kernel:    "Linux",
			Core:      "21.04",
			Platform:  "x86_64",
			OS:        "Ubuntu",
			WtVersion: "development",
			UIVersion: "development",
		},
		Status: &nbpeer.PeerStatus{},
	}
	account.Peers[peer5.ID] = peer5

	err = am.Store.SaveAccount(account)
	if err != nil {
		return nil, err
	}
	groupAll, err := account.GetGroupAll()
	if err != nil {
		return nil, err
	}
	err = am.GroupAddPeer(accountID, groupAll.ID, peer1ID)
	if err != nil {
		return nil, err
	}
	err = am.GroupAddPeer(accountID, groupAll.ID, peer2ID)
	if err != nil {
		return nil, err
	}
	err = am.GroupAddPeer(accountID, groupAll.ID, peer3ID)
	if err != nil {
		return nil, err
	}
	err = am.GroupAddPeer(accountID, groupAll.ID, peer4ID)
	if err != nil {
		return nil, err
	}

	newGroup := []*Group{
		{
			ID:    routeGroup1,
			Name:  routeGroup1,
			Peers: []string{peer1.ID},
		},
		{
			ID:    routeGroup2,
			Name:  routeGroup2,
			Peers: []string{peer2.ID},
		},
		{
			ID:    routeGroup3,
			Name:  routeGroup3,
			Peers: []string{peer5.ID},
		},
		{
			ID:    routeGroup4,
			Name:  routeGroup4,
			Peers: []string{peer5.ID},
		},
		{
			ID:    routeGroupHA1,
			Name:  routeGroupHA1,
			Peers: []string{peer1.ID, peer2.ID, peer3.ID}, // we have one non Linux peer, see peer3
		},
		{
			ID:    routeGroupHA2,
			Name:  routeGroupHA2,
			Peers: []string{peer1.ID, peer4.ID},
		},
	}

	for _, group := range newGroup {
		err = am.SaveGroup(accountID, userID, group)
		if err != nil {
			return nil, err
		}
	}

	return am.Store.GetAccount(account.Id)
}<|MERGE_RESOLUTION|>--- conflicted
+++ resolved
@@ -1014,11 +1014,7 @@
 		return nil, err
 	}
 	eventStore := &activity.InMemoryEventStore{}
-<<<<<<< HEAD
-	return BuildManager(store, NewPeersUpdateManager(nil), nil, "", "", eventStore, nil, false, MocIntegratedValidator{})
-=======
-	return BuildManager(store, NewPeersUpdateManager(nil), nil, "", "netbird.selfhosted", eventStore, nil, false)
->>>>>>> f0672b87
+	return BuildManager(store, NewPeersUpdateManager(nil), nil, "", "netbird.selfhosted", eventStore, nil, false, MocIntegratedValidator{})
 }
 
 func createRouterStore(t *testing.T) (Store, error) {
