package internal

import (
	"context"
	"fmt"
	"net"
	"net/netip"
	"os"
	"path/filepath"
	"runtime"
	"strings"
	"sync"
	"testing"
	"time"

	"github.com/pion/transport/v3/stdnet"
	log "github.com/sirupsen/logrus"
	"github.com/stretchr/testify/assert"
	"github.com/stretchr/testify/require"
	"golang.zx2c4.com/wireguard/wgctrl/wgtypes"
	"google.golang.org/grpc"
	"google.golang.org/grpc/keepalive"

	"github.com/netbirdio/management-integrations/integrations"
	"github.com/netbirdio/netbird/client/internal/dns"
	"github.com/netbirdio/netbird/client/internal/peer"
	"github.com/netbirdio/netbird/client/internal/routemanager"
	"github.com/netbirdio/netbird/client/ssh"
	"github.com/netbirdio/netbird/client/system"
	nbdns "github.com/netbirdio/netbird/dns"
	"github.com/netbirdio/netbird/iface"
	"github.com/netbirdio/netbird/iface/bind"
	mgmt "github.com/netbirdio/netbird/management/client"
	mgmtProto "github.com/netbirdio/netbird/management/proto"
	"github.com/netbirdio/netbird/management/server"
	"github.com/netbirdio/netbird/management/server/activity"
	"github.com/netbirdio/netbird/route"
	signal "github.com/netbirdio/netbird/signal/client"
	"github.com/netbirdio/netbird/signal/proto"
	signalServer "github.com/netbirdio/netbird/signal/server"
	"github.com/netbirdio/netbird/util"
)

var (
	kaep = keepalive.EnforcementPolicy{
		MinTime:             15 * time.Second,
		PermitWithoutStream: true,
	}

	kasp = keepalive.ServerParameters{
		MaxConnectionIdle:     15 * time.Second,
		MaxConnectionAgeGrace: 5 * time.Second,
		Time:                  5 * time.Second,
		Timeout:               2 * time.Second,
	}
)

func TestEngine_SSH(t *testing.T) {

	if runtime.GOOS == "windows" {
		t.Skip("skipping TestEngine_SSH on Windows")
	}

	key, err := wgtypes.GeneratePrivateKey()
	if err != nil {
		t.Fatal(err)
		return
	}

	ctx, cancel := context.WithCancel(context.Background())
	defer cancel()

	engine := NewEngine(ctx, cancel, &signal.MockClient{}, &mgmt.MockClient{}, &EngineConfig{
		WgIfaceName:      "utun101",
		WgAddr:           "100.64.0.1/24",
		WgPrivateKey:     key,
		WgPort:           33100,
		ServerSSHAllowed: true,
	}, MobileDependency{}, peer.NewRecorder("https://mgm"))

	engine.dnsServer = &dns.MockServer{
		UpdateDNSServerFunc: func(serial uint64, update nbdns.Config) error { return nil },
	}

	var sshKeysAdded []string
	var sshPeersRemoved []string

	sshCtx, cancel := context.WithCancel(context.Background())

	engine.sshServerFunc = func(hostKeyPEM []byte, addr string) (ssh.Server, error) {
		return &ssh.MockServer{
			Ctx: sshCtx,
			StopFunc: func() error {
				cancel()
				return nil
			},
			StartFunc: func() error {
				<-ctx.Done()
				return ctx.Err()
			},
			AddAuthorizedKeyFunc: func(peer, newKey string) error {
				sshKeysAdded = append(sshKeysAdded, newKey)
				return nil
			},
			RemoveAuthorizedKeyFunc: func(peer string) {
				sshPeersRemoved = append(sshPeersRemoved, peer)
			},
		}, nil
	}
	err = engine.Start()
	if err != nil {
		t.Fatal(err)
	}

	defer func() {
		err := engine.Stop()
		if err != nil {
			return
		}
	}()

	peerWithSSH := &mgmtProto.RemotePeerConfig{
		WgPubKey:   "MNHf3Ma6z6mdLbriAJbqhX7+nM/B71lgw2+91q3LfhU=",
		AllowedIps: []string{"100.64.0.21/24"},
		SshConfig: &mgmtProto.SSHConfig{
			SshPubKey: []byte("ssh-ed25519 AAAAC3NzaC1lZDI1NTE5AAAAIFATYCqaQw/9id1Qkq3n16JYhDhXraI6Pc1fgB8ynEfQ"),
		},
	}

	// SSH server is not enabled so SSH config of a remote peer should be ignored
	networkMap := &mgmtProto.NetworkMap{
		Serial:             6,
		PeerConfig:         nil,
		RemotePeers:        []*mgmtProto.RemotePeerConfig{peerWithSSH},
		RemotePeersIsEmpty: false,
	}

	err = engine.updateNetworkMap(networkMap)
	if err != nil {
		t.Fatal(err)
	}

	assert.Nil(t, engine.sshServer)

	// SSH server is enabled, therefore SSH config should be applied
	networkMap = &mgmtProto.NetworkMap{
		Serial: 7,
		PeerConfig: &mgmtProto.PeerConfig{Address: "100.64.0.1/24",
			SshConfig: &mgmtProto.SSHConfig{SshEnabled: true}},
		RemotePeers:        []*mgmtProto.RemotePeerConfig{peerWithSSH},
		RemotePeersIsEmpty: false,
	}

	err = engine.updateNetworkMap(networkMap)
	if err != nil {
		t.Fatal(err)
	}

	time.Sleep(250 * time.Millisecond)
	assert.NotNil(t, engine.sshServer)
	assert.Contains(t, sshKeysAdded, "ssh-ed25519 AAAAC3NzaC1lZDI1NTE5AAAAIFATYCqaQw/9id1Qkq3n16JYhDhXraI6Pc1fgB8ynEfQ")

	// now remove peer
	networkMap = &mgmtProto.NetworkMap{
		Serial:             8,
		RemotePeers:        []*mgmtProto.RemotePeerConfig{},
		RemotePeersIsEmpty: false,
	}

	err = engine.updateNetworkMap(networkMap)
	if err != nil {
		t.Fatal(err)
	}

	//time.Sleep(250 * time.Millisecond)
	assert.NotNil(t, engine.sshServer)
	assert.Contains(t, sshPeersRemoved, "MNHf3Ma6z6mdLbriAJbqhX7+nM/B71lgw2+91q3LfhU=")

	// now disable SSH server
	networkMap = &mgmtProto.NetworkMap{
		Serial: 9,
		PeerConfig: &mgmtProto.PeerConfig{Address: "100.64.0.1/24",
			SshConfig: &mgmtProto.SSHConfig{SshEnabled: false}},
		RemotePeers:        []*mgmtProto.RemotePeerConfig{peerWithSSH},
		RemotePeersIsEmpty: false,
	}

	err = engine.updateNetworkMap(networkMap)
	if err != nil {
		t.Fatal(err)
	}

	assert.Nil(t, engine.sshServer)

}

func TestEngine_UpdateNetworkMap(t *testing.T) {
	// test setup
	key, err := wgtypes.GeneratePrivateKey()
	if err != nil {
		t.Fatal(err)
		return
	}

	ctx, cancel := context.WithCancel(context.Background())
	defer cancel()

	engine := NewEngine(ctx, cancel, &signal.MockClient{}, &mgmt.MockClient{}, &EngineConfig{
		WgIfaceName:  "utun102",
		WgAddr:       "100.64.0.1/24",
		WgPrivateKey: key,
		WgPort:       33100,
	}, MobileDependency{}, peer.NewRecorder("https://mgm"))
	newNet, err := stdnet.NewNet()
	if err != nil {
		t.Fatal(err)
	}
	engine.wgInterface, err = iface.NewWGIFace("utun102", "100.64.0.1/24", engine.config.WgPort, key.String(), iface.DefaultMTU, newNet, nil)
	if err != nil {
		t.Fatal(err)
	}
	engine.routeManager = routemanager.NewManager(ctx, key.PublicKey().String(), engine.wgInterface, engine.statusRecorder, nil)
	engine.dnsServer = &dns.MockServer{
		UpdateDNSServerFunc: func(serial uint64, update nbdns.Config) error { return nil },
	}
	conn, err := net.ListenUDP("udp4", nil)
	if err != nil {
		t.Fatal(err)
	}
	engine.udpMux = bind.NewUniversalUDPMuxDefault(bind.UniversalUDPMuxParams{UDPConn: conn})

	type testCase struct {
		name       string
		networkMap *mgmtProto.NetworkMap

		expectedLen    int
		expectedPeers  []*mgmtProto.RemotePeerConfig
		expectedSerial uint64
	}

	peer1 := &mgmtProto.RemotePeerConfig{
		WgPubKey:   "RRHf3Ma6z6mdLbriAJbqhX7+nM/B71lgw2+91q3LfhU=",
		AllowedIps: []string{"100.64.0.10/24"},
	}

	peer2 := &mgmtProto.RemotePeerConfig{
		WgPubKey:   "LLHf3Ma6z6mdLbriAJbqhX7+nM/B71lgw2+91q3LfhU=",
		AllowedIps: []string{"100.64.0.11/24"},
	}

	peer3 := &mgmtProto.RemotePeerConfig{
		WgPubKey:   "GGHf3Ma6z6mdLbriAJbqhX7+nM/B71lgw2+91q3LfhU=",
		AllowedIps: []string{"100.64.0.12/24"},
	}

	modifiedPeer3 := &mgmtProto.RemotePeerConfig{
		WgPubKey:   "GGHf3Ma6z6mdLbriAJbqhX7+nM/B71lgw2+91q3LfhU=",
		AllowedIps: []string{"100.64.0.20/24"},
	}

	case1 := testCase{
		name: "input with a new peer to add",
		networkMap: &mgmtProto.NetworkMap{
			Serial:     1,
			PeerConfig: nil,
			RemotePeers: []*mgmtProto.RemotePeerConfig{
				peer1,
			},
			RemotePeersIsEmpty: false,
		},
		expectedLen:    1,
		expectedPeers:  []*mgmtProto.RemotePeerConfig{peer1},
		expectedSerial: 1,
	}

	// 2nd case - one extra peer added and network map has CurrentSerial grater than local => apply the update
	case2 := testCase{
		name: "input with an old peer and a new peer to add",
		networkMap: &mgmtProto.NetworkMap{
			Serial:     2,
			PeerConfig: nil,
			RemotePeers: []*mgmtProto.RemotePeerConfig{
				peer1, peer2,
			},
			RemotePeersIsEmpty: false,
		},
		expectedLen:    2,
		expectedPeers:  []*mgmtProto.RemotePeerConfig{peer1, peer2},
		expectedSerial: 2,
	}

	case3 := testCase{
		name: "input with outdated (old) update to ignore",
		networkMap: &mgmtProto.NetworkMap{
			Serial:     0,
			PeerConfig: nil,
			RemotePeers: []*mgmtProto.RemotePeerConfig{
				peer1, peer2, peer3,
			},
			RemotePeersIsEmpty: false,
		},
		expectedLen:    2,
		expectedPeers:  []*mgmtProto.RemotePeerConfig{peer1, peer2},
		expectedSerial: 2,
	}

	case4 := testCase{
		name: "input with one peer to remove and one new to add",
		networkMap: &mgmtProto.NetworkMap{
			Serial:     4,
			PeerConfig: nil,
			RemotePeers: []*mgmtProto.RemotePeerConfig{
				peer2, peer3,
			},
			RemotePeersIsEmpty: false,
		},
		expectedLen:    2,
		expectedPeers:  []*mgmtProto.RemotePeerConfig{peer2, peer3},
		expectedSerial: 4,
	}

	case5 := testCase{
		name: "input with one peer to modify",
		networkMap: &mgmtProto.NetworkMap{
			Serial:     4,
			PeerConfig: nil,
			RemotePeers: []*mgmtProto.RemotePeerConfig{
				modifiedPeer3, peer2,
			},
			RemotePeersIsEmpty: false,
		},
		expectedLen:    2,
		expectedPeers:  []*mgmtProto.RemotePeerConfig{peer2, modifiedPeer3},
		expectedSerial: 4,
	}

	case6 := testCase{
		name: "input with all peers to remove",
		networkMap: &mgmtProto.NetworkMap{
			Serial:             5,
			PeerConfig:         nil,
			RemotePeers:        []*mgmtProto.RemotePeerConfig{},
			RemotePeersIsEmpty: true,
		},
		expectedLen:    0,
		expectedPeers:  nil,
		expectedSerial: 5,
	}

	for _, c := range []testCase{case1, case2, case3, case4, case5, case6} {
		t.Run(c.name, func(t *testing.T) {
			err = engine.updateNetworkMap(c.networkMap)
			if err != nil {
				t.Fatal(err)
				return
			}

			if len(engine.peerConns) != c.expectedLen {
				t.Errorf("expecting Engine.peerConns to be of size %d, got %d", c.expectedLen, len(engine.peerConns))
			}

			if engine.networkSerial != c.expectedSerial {
				t.Errorf("expecting Engine.networkSerial to be equal to %d, actual %d", c.expectedSerial, engine.networkSerial)
			}

			for _, p := range c.expectedPeers {
				conn, ok := engine.peerConns[p.GetWgPubKey()]
				if !ok {
					t.Errorf("expecting Engine.peerConns to contain peer %s", p)
				}
				expectedAllowedIPs := strings.Join(p.AllowedIps, ",")
				if conn.WgConfig().AllowedIps != expectedAllowedIPs {
					t.Errorf("expecting peer %s to have AllowedIPs= %s, got %s", p.GetWgPubKey(),
						expectedAllowedIPs, conn.WgConfig().AllowedIps)
				}
			}
		})
	}
}

func TestEngine_Sync(t *testing.T) {
	key, err := wgtypes.GeneratePrivateKey()
	if err != nil {
		t.Fatal(err)
		return
	}

	ctx, cancel := context.WithCancel(context.Background())
	defer cancel()

	// feed updates to Engine via mocked Management client
	updates := make(chan *mgmtProto.SyncResponse)
	defer close(updates)
	syncFunc := func(msgHandler func(msg *mgmtProto.SyncResponse) error) error {
		for msg := range updates {
			err := msgHandler(msg)
			if err != nil {
				t.Fatal(err)
			}
		}
		return nil
	}

	engine := NewEngine(ctx, cancel, &signal.MockClient{}, &mgmt.MockClient{SyncFunc: syncFunc}, &EngineConfig{
		WgIfaceName:  "utun103",
		WgAddr:       "100.64.0.1/24",
		WgPrivateKey: key,
		WgPort:       33100,
	}, MobileDependency{}, peer.NewRecorder("https://mgm"))

	engine.dnsServer = &dns.MockServer{
		UpdateDNSServerFunc: func(serial uint64, update nbdns.Config) error { return nil },
	}

	defer func() {
		err := engine.Stop()
		if err != nil {
			return
		}
	}()

	err = engine.Start()
	if err != nil {
		t.Fatal(err)
		return
	}

	peer1 := &mgmtProto.RemotePeerConfig{
		WgPubKey:   "RRHf3Ma6z6mdLbriAJbqhX7+nM/B71lgw2+91q3LfhU=",
		AllowedIps: []string{"100.64.0.10/24"},
	}
	peer2 := &mgmtProto.RemotePeerConfig{
		WgPubKey:   "LLHf3Ma6z6mdLbriAJbqhX9+nM/B71lgw2+91q3LlhU=",
		AllowedIps: []string{"100.64.0.11/24"},
	}
	peer3 := &mgmtProto.RemotePeerConfig{
		WgPubKey:   "GGHf3Ma6z6mdLbriAJbqhX9+nM/B71lgw2+91q3LlhU=",
		AllowedIps: []string{"100.64.0.12/24"},
	}
	// 1st update with just 1 peer and serial larger than the current serial of the engine => apply update
	updates <- &mgmtProto.SyncResponse{
		NetworkMap: &mgmtProto.NetworkMap{
			Serial:             10,
			PeerConfig:         nil,
			RemotePeers:        []*mgmtProto.RemotePeerConfig{peer1, peer2, peer3},
			RemotePeersIsEmpty: false,
		},
	}

	timeout := time.After(time.Second * 2)
	for {
		select {
		case <-timeout:
			t.Fatalf("timeout while waiting for test to finish")
			return
		default:
		}

		if getPeers(engine) == 3 && engine.networkSerial == 10 {
			break
		}
	}
}

func TestEngine_UpdateNetworkMapWithRoutes(t *testing.T) {
	testCases := []struct {
		name           string
		inputErr       error
		networkMap     *mgmtProto.NetworkMap
		expectedLen    int
		expectedRoutes []*route.Route
		expectedSerial uint64
	}{
		{
			name: "Routes Config Should Be Passed To Manager",
			networkMap: &mgmtProto.NetworkMap{
				Serial:             1,
				PeerConfig:         nil,
				RemotePeersIsEmpty: false,
				Routes: []*mgmtProto.Route{
					{
						ID:          "a",
						Network:     "192.168.0.0/24",
						NetID:       "n1",
						Peer:        "p1",
						NetworkType: 1,
						Masquerade:  false,
					},
					{
						ID:          "b",
						Network:     "192.168.1.0/24",
						NetID:       "n2",
						Peer:        "p1",
						NetworkType: 1,
						Masquerade:  false,
					},
				},
			},
			expectedLen: 2,
			expectedRoutes: []*route.Route{
				{
					ID:          "a",
					Network:     netip.MustParsePrefix("192.168.0.0/24"),
					NetID:       "n1",
					Peer:        "p1",
					NetworkType: 1,
					Masquerade:  false,
				},
				{
					ID:          "b",
					Network:     netip.MustParsePrefix("192.168.1.0/24"),
					NetID:       "n2",
					Peer:        "p1",
					NetworkType: 1,
					Masquerade:  false,
				},
			},
			expectedSerial: 1,
		},
		{
			name: "Empty Routes Config Should Be Passed",
			networkMap: &mgmtProto.NetworkMap{
				Serial:             1,
				PeerConfig:         nil,
				RemotePeersIsEmpty: false,
				Routes:             nil,
			},
			expectedLen:    0,
			expectedRoutes: []*route.Route{},
			expectedSerial: 1,
		},
		{
			name:     "Error Shouldn't Break Engine",
			inputErr: fmt.Errorf("mocking error"),
			networkMap: &mgmtProto.NetworkMap{
				Serial:             1,
				PeerConfig:         nil,
				RemotePeersIsEmpty: false,
				Routes:             nil,
			},
			expectedLen:    0,
			expectedRoutes: []*route.Route{},
			expectedSerial: 1,
		},
	}

	for n, testCase := range testCases {
		t.Run(testCase.name, func(t *testing.T) {
			// test setup
			key, err := wgtypes.GeneratePrivateKey()
			if err != nil {
				t.Fatal(err)
				return
			}

			ctx, cancel := context.WithCancel(context.Background())
			defer cancel()

			wgIfaceName := fmt.Sprintf("utun%d", 104+n)
			wgAddr := fmt.Sprintf("100.66.%d.1/24", n)

			engine := NewEngine(ctx, cancel, &signal.MockClient{}, &mgmt.MockClient{}, &EngineConfig{
				WgIfaceName:  wgIfaceName,
				WgAddr:       wgAddr,
				WgPrivateKey: key,
				WgPort:       33100,
			}, MobileDependency{}, peer.NewRecorder("https://mgm"))
			newNet, err := stdnet.NewNet()
			if err != nil {
				t.Fatal(err)
			}
			engine.wgInterface, err = iface.NewWGIFace(wgIfaceName, wgAddr, engine.config.WgPort, key.String(), iface.DefaultMTU, newNet, nil)
			assert.NoError(t, err, "shouldn't return error")
			input := struct {
				inputSerial uint64
				inputRoutes []*route.Route
			}{}

			mockRouteManager := &routemanager.MockManager{
				UpdateRoutesFunc: func(updateSerial uint64, newRoutes []*route.Route) error {
					input.inputSerial = updateSerial
					input.inputRoutes = newRoutes
					return testCase.inputErr
				},
			}

			engine.routeManager = mockRouteManager
			engine.dnsServer = &dns.MockServer{}

			defer func() {
				exitErr := engine.Stop()
				if exitErr != nil {
					return
				}
			}()

			err = engine.updateNetworkMap(testCase.networkMap)
			assert.NoError(t, err, "shouldn't return error")
			assert.Equal(t, testCase.expectedSerial, input.inputSerial, "serial should match")
			assert.Len(t, input.inputRoutes, testCase.expectedLen, "routes len should match")
			assert.Equal(t, testCase.expectedRoutes, input.inputRoutes, "routes should match")
		})
	}
}

func TestEngine_UpdateNetworkMapWithDNSUpdate(t *testing.T) {
	testCases := []struct {
		name                string
		inputErr            error
		networkMap          *mgmtProto.NetworkMap
		expectedZonesLen    int
		expectedZones       []nbdns.CustomZone
		expectedNSGroupsLen int
		expectedNSGroups    []*nbdns.NameServerGroup
		expectedSerial      uint64
	}{
		{
			name: "DNS Config Should Be Passed To DNS Server",
			networkMap: &mgmtProto.NetworkMap{
				Serial:             1,
				PeerConfig:         nil,
				RemotePeersIsEmpty: false,
				Routes:             nil,
				DNSConfig: &mgmtProto.DNSConfig{
					ServiceEnable: true,
					CustomZones: []*mgmtProto.CustomZone{
						{
							Domain: "netbird.cloud.",
							Records: []*mgmtProto.SimpleRecord{
								{
									Name:  "peer-a.netbird.cloud.",
									Type:  1,
									Class: nbdns.DefaultClass,
									TTL:   300,
									RData: "100.64.0.1",
								},
							},
						},
					},
					NameServerGroups: []*mgmtProto.NameServerGroup{
						{
							Primary: true,
							NameServers: []*mgmtProto.NameServer{
								{
									IP:     "8.8.8.8",
									NSType: 1,
									Port:   53,
								},
							},
						},
					},
				},
			},
			expectedZonesLen: 1,
			expectedZones: []nbdns.CustomZone{
				{
					Domain: "netbird.cloud.",
					Records: []nbdns.SimpleRecord{
						{
							Name:  "peer-a.netbird.cloud.",
							Type:  1,
							Class: nbdns.DefaultClass,
							TTL:   300,
							RData: "100.64.0.1",
						},
					},
				},
			},
			expectedNSGroupsLen: 1,
			expectedNSGroups: []*nbdns.NameServerGroup{
				{
					Primary: true,
					NameServers: []nbdns.NameServer{
						{
							IP:     netip.MustParseAddr("8.8.8.8"),
							NSType: 1,
							Port:   53,
						},
					},
				},
			},
			expectedSerial: 1,
		},
		{
			name: "Empty DNS Config Should Be OK",
			networkMap: &mgmtProto.NetworkMap{
				Serial:             1,
				PeerConfig:         nil,
				RemotePeersIsEmpty: false,
				Routes:             nil,
				DNSConfig:          nil,
			},
			expectedZonesLen:    0,
			expectedZones:       []nbdns.CustomZone{},
			expectedNSGroupsLen: 0,
			expectedNSGroups:    []*nbdns.NameServerGroup{},
			expectedSerial:      1,
		},
		{
			name:     "Error Shouldn't Break Engine",
			inputErr: fmt.Errorf("mocking error"),
			networkMap: &mgmtProto.NetworkMap{
				Serial:             1,
				PeerConfig:         nil,
				RemotePeersIsEmpty: false,
				Routes:             nil,
			},
			expectedZonesLen:    0,
			expectedZones:       []nbdns.CustomZone{},
			expectedNSGroupsLen: 0,
			expectedNSGroups:    []*nbdns.NameServerGroup{},
			expectedSerial:      1,
		},
	}

	for n, testCase := range testCases {
		t.Run(testCase.name, func(t *testing.T) {
			// test setup
			key, err := wgtypes.GeneratePrivateKey()
			if err != nil {
				t.Fatal(err)
				return
			}

			ctx, cancel := context.WithCancel(context.Background())
			defer cancel()

			wgIfaceName := fmt.Sprintf("utun%d", 104+n)
			wgAddr := fmt.Sprintf("100.66.%d.1/24", n)

			engine := NewEngine(ctx, cancel, &signal.MockClient{}, &mgmt.MockClient{}, &EngineConfig{
				WgIfaceName:  wgIfaceName,
				WgAddr:       wgAddr,
				WgPrivateKey: key,
				WgPort:       33100,
			}, MobileDependency{}, peer.NewRecorder("https://mgm"))
			newNet, err := stdnet.NewNet()
			if err != nil {
				t.Fatal(err)
			}
			engine.wgInterface, err = iface.NewWGIFace(wgIfaceName, wgAddr, 33100, key.String(), iface.DefaultMTU, newNet, nil)
			assert.NoError(t, err, "shouldn't return error")

			mockRouteManager := &routemanager.MockManager{
				UpdateRoutesFunc: func(updateSerial uint64, newRoutes []*route.Route) error {
					return nil
				},
			}

			engine.routeManager = mockRouteManager

			input := struct {
				inputSerial   uint64
				inputNSGroups []*nbdns.NameServerGroup
				inputZones    []nbdns.CustomZone
			}{}

			mockDNSServer := &dns.MockServer{
				UpdateDNSServerFunc: func(serial uint64, update nbdns.Config) error {
					input.inputSerial = serial
					input.inputZones = update.CustomZones
					input.inputNSGroups = update.NameServerGroups
					return testCase.inputErr
				},
			}

			engine.dnsServer = mockDNSServer

			defer func() {
				exitErr := engine.Stop()
				if exitErr != nil {
					return
				}
			}()

			err = engine.updateNetworkMap(testCase.networkMap)
			assert.NoError(t, err, "shouldn't return error")
			assert.Equal(t, testCase.expectedSerial, input.inputSerial, "serial should match")
			assert.Len(t, input.inputNSGroups, testCase.expectedZonesLen, "zones len should match")
			assert.Equal(t, testCase.expectedZones, input.inputZones, "custom zones should match")
			assert.Len(t, input.inputNSGroups, testCase.expectedNSGroupsLen, "ns groups len should match")
			assert.Equal(t, testCase.expectedNSGroups, input.inputNSGroups, "ns groups should match")
		})
	}
}

func TestEngine_MultiplePeers(t *testing.T) {
	// log.SetLevel(log.DebugLevel)

	dir := t.TempDir()

	err := util.CopyFileContents("../testdata/store.json", filepath.Join(dir, "store.json"))
	if err != nil {
		t.Fatal(err)
	}
	defer func() {
		err = os.Remove(filepath.Join(dir, "store.json")) //nolint
		if err != nil {
			t.Fatal(err)
			return
		}
	}()

	ctx, cancel := context.WithCancel(CtxInitState(context.Background()))
	defer cancel()

	sigServer, signalAddr, err := startSignal()
	if err != nil {
		t.Fatal(err)
		return
	}
	defer sigServer.Stop()
	mgmtServer, mgmtAddr, err := startManagement(dir)
	if err != nil {
		t.Fatal(err)
		return
	}
	defer mgmtServer.GracefulStop()

	setupKey := "A2C8E62B-38F5-4553-B31E-DD66C696CEBB"

	mu := sync.Mutex{}
	engines := []*Engine{}
	numPeers := 10
	wg := sync.WaitGroup{}
	wg.Add(numPeers)
	// create and start peers
	for i := 0; i < numPeers; i++ {
		j := i
		go func() {
			engine, err := createEngine(ctx, cancel, setupKey, j, mgmtAddr, signalAddr)
			if err != nil {
				wg.Done()
				t.Errorf("unable to create the engine for peer %d with error %v", j, err)
				return
			}
			engine.dnsServer = &dns.MockServer{}
			mu.Lock()
			defer mu.Unlock()
			err = engine.Start()
			if err != nil {
				t.Errorf("unable to start engine for peer %d with error %v", j, err)
				wg.Done()
				return
			}
			engines = append(engines, engine)
			wg.Done()
		}()
	}

	// wait until all have been created and started
	wg.Wait()
	if len(engines) != numPeers {
		t.Fatal("not all peers was started")
	}
	// check whether all the peer have expected peers connected

	expectedConnected := numPeers * (numPeers - 1)

	// adjust according to timeouts
	timeout := 50 * time.Second
	timeoutChan := time.After(timeout)
	ticker := time.NewTicker(time.Second)
	defer ticker.Stop()
loop:
	for {
		select {
		case <-timeoutChan:
			t.Fatalf("waiting for expected connections timeout after %s", timeout.String())
			break loop
		case <-ticker.C:
			totalConnected := 0
			for _, engine := range engines {
				totalConnected += getConnectedPeers(engine)
			}
			if totalConnected == expectedConnected {
				log.Infof("total connected=%d", totalConnected)
				break loop
			}
			log.Infof("total connected=%d", totalConnected)
		}
	}
	// cleanup test
	for n, peerEngine := range engines {
		t.Logf("stopping peer with interface %s from multipeer test, loopIndex %d", peerEngine.wgInterface.Name(), n)
		errStop := peerEngine.mgmClient.Close()
		if errStop != nil {
			log.Infoln("got error trying to close management clients from engine: ", errStop)
		}
		errStop = peerEngine.Stop()
		if errStop != nil {
			log.Infoln("got error trying to close testing peers engine: ", errStop)
		}
	}
}

func Test_ParseNATExternalIPMappings(t *testing.T) {
	ifaceList, err := net.Interfaces()
	if err != nil {
		t.Fatalf("could get the interface list, got error: %s", err)
	}

	var testingIP string
	var testingInterface string

	for _, iface := range ifaceList {
		addrList, err := iface.Addrs()
		if err != nil {
			t.Fatalf("could get the addr list, got error: %s", err)
		}
		for _, addr := range addrList {
			prefix := netip.MustParsePrefix(addr.String())
			if prefix.Addr().Is4() && !prefix.Addr().IsLoopback() {
				testingIP = prefix.Addr().String()
				testingInterface = iface.Name
			}
		}
	}

	testCases := []struct {
		name                    string
		inputMapList            []string
		inputBlacklistInterface []string
		expectedOutput          []string
	}{
		{
			name:                    "Parse Valid List Should Be OK",
			inputBlacklistInterface: defaultInterfaceBlacklist,
			inputMapList:            []string{"1.1.1.1", "8.8.8.8/" + testingInterface},
			expectedOutput:          []string{"1.1.1.1", "8.8.8.8/" + testingIP},
		},
		{
			name:                    "Only Interface name Should Return Nil",
			inputBlacklistInterface: defaultInterfaceBlacklist,
			inputMapList:            []string{testingInterface},
			expectedOutput:          nil,
		},
		{
			name:                    "Invalid IP Return Nil",
			inputBlacklistInterface: defaultInterfaceBlacklist,
			inputMapList:            []string{"1.1.1.1000"},
			expectedOutput:          nil,
		},
		{
			name:                    "Invalid Mapping Element Should return Nil",
			inputBlacklistInterface: defaultInterfaceBlacklist,
			inputMapList:            []string{"1.1.1.1/10.10.10.1/eth0"},
			expectedOutput:          nil,
		},
	}
	for _, testCase := range testCases {
		t.Run(testCase.name, func(t *testing.T) {
			engine := &Engine{
				config: &EngineConfig{
					IFaceBlackList: testCase.inputBlacklistInterface,
					NATExternalIPs: testCase.inputMapList,
				},
			}
			parsedList := engine.parseNATExternalIPMappings()
			require.ElementsMatchf(t, testCase.expectedOutput, parsedList, "elements of parsed list should match expected list")
		})
	}
}

func createEngine(ctx context.Context, cancel context.CancelFunc, setupKey string, i int, mgmtAddr string, signalAddr string) (*Engine, error) {
	key, err := wgtypes.GeneratePrivateKey()
	if err != nil {
		return nil, err
	}
	mgmtClient, err := mgmt.NewClient(ctx, mgmtAddr, key, false)
	if err != nil {
		return nil, err
	}
	signalClient, err := signal.NewClient(ctx, signalAddr, key, false)
	if err != nil {
		return nil, err
	}

	publicKey, err := mgmtClient.GetServerPublicKey()
	if err != nil {
		return nil, err
	}

	info := system.GetInfo(ctx)
	resp, err := mgmtClient.Register(*publicKey, setupKey, "", info, nil)
	if err != nil {
		return nil, err
	}

	var ifaceName string
	if runtime.GOOS == "darwin" {
		ifaceName = fmt.Sprintf("utun1%d", i)
	} else {
		ifaceName = fmt.Sprintf("wt%d", i)
	}

	wgPort := 33100 + i
	conf := &EngineConfig{
		WgIfaceName:  ifaceName,
		WgAddr:       resp.PeerConfig.Address,
		WgPrivateKey: key,
		WgPort:       wgPort,
	}

	return NewEngine(ctx, cancel, signalClient, mgmtClient, conf, MobileDependency{}, peer.NewRecorder("https://mgm")), nil
}

func startSignal() (*grpc.Server, string, error) {
	s := grpc.NewServer(grpc.KeepaliveEnforcementPolicy(kaep), grpc.KeepaliveParams(kasp))

	lis, err := net.Listen("tcp", "localhost:0")
	if err != nil {
		log.Fatalf("failed to listen: %v", err)
	}

	proto.RegisterSignalExchangeServer(s, signalServer.NewServer())

	go func() {
		if err = s.Serve(lis); err != nil {
			log.Fatalf("failed to serve: %v", err)
		}
	}()

	return s, lis.Addr().String(), nil
}

func startManagement(dataDir string) (*grpc.Server, string, error) {
	config := &server.Config{
		Stuns:      []*server.Host{},
		TURNConfig: &server.TURNConfig{},
		Signal: &server.Host{
			Proto: "http",
			URI:   "localhost:10000",
		},
		Datadir:    dataDir,
		HttpConfig: nil,
	}

	lis, err := net.Listen("tcp", "localhost:0")
	if err != nil {
		return nil, "", err
	}
	s := grpc.NewServer(grpc.KeepaliveEnforcementPolicy(kaep), grpc.KeepaliveParams(kasp))
	store, err := server.NewStoreFromJson(config.Datadir, nil)
	if err != nil {
		return nil, "", err
	}

	peersUpdateManager := server.NewPeersUpdateManager(nil)
	eventStore := &activity.InMemoryEventStore{}
<<<<<<< HEAD
	ia, _ := integrations.NewIntegratedValidator(eventStore)
	accountManager, err := server.BuildManager(store, peersUpdateManager, nil, "", "", eventStore, nil, false, ia)
=======
	if err != nil {
		return nil, "", err
	}
	accountManager, err := server.BuildManager(store, peersUpdateManager, nil, "", "netbird.selfhosted", eventStore, nil, false)
>>>>>>> f0672b87
	if err != nil {
		return nil, "", err
	}
	turnManager := server.NewTimeBasedAuthSecretsManager(peersUpdateManager, config.TURNConfig)
	mgmtServer, err := server.NewServer(config, accountManager, peersUpdateManager, turnManager, nil, nil)
	if err != nil {
		return nil, "", err
	}
	mgmtProto.RegisterManagementServiceServer(s, mgmtServer)
	go func() {
		if err = s.Serve(lis); err != nil {
			log.Fatalf("failed to serve: %v", err)
		}
	}()

	return s, lis.Addr().String(), nil
}

// getConnectedPeers returns a connection Status or nil if peer connection wasn't found
func getConnectedPeers(e *Engine) int {
	e.syncMsgMux.Lock()
	defer e.syncMsgMux.Unlock()
	i := 0
	for _, conn := range e.peerConns {
		if conn.Status() == peer.StatusConnected {
			i++
		}
	}
	return i
}

func getPeers(e *Engine) int {
	e.syncMsgMux.Lock()
	defer e.syncMsgMux.Unlock()

	return len(e.peerConns)
}<|MERGE_RESOLUTION|>--- conflicted
+++ resolved
@@ -1048,15 +1048,11 @@
 
 	peersUpdateManager := server.NewPeersUpdateManager(nil)
 	eventStore := &activity.InMemoryEventStore{}
-<<<<<<< HEAD
+	if err != nil {
+		return nil, "", err
+	}
 	ia, _ := integrations.NewIntegratedValidator(eventStore)
-	accountManager, err := server.BuildManager(store, peersUpdateManager, nil, "", "", eventStore, nil, false, ia)
-=======
-	if err != nil {
-		return nil, "", err
-	}
-	accountManager, err := server.BuildManager(store, peersUpdateManager, nil, "", "netbird.selfhosted", eventStore, nil, false)
->>>>>>> f0672b87
+	accountManager, err := server.BuildManager(store, peersUpdateManager, nil, "", "netbird.selfhosted", eventStore, nil, false, ia)
 	if err != nil {
 		return nil, "", err
 	}
